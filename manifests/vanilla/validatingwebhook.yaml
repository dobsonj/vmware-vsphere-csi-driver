--- conflicted
+++ resolved
@@ -134,11 +134,7 @@
       dnsPolicy: "Default"
       containers:
         - name: vsphere-webhook
-<<<<<<< HEAD
-          image: gcr.io/cloud-provider-vsphere/csi/release/syncer:v2.6.1
-=======
           image: gcr.io/cloud-provider-vsphere/csi/release/syncer:v2.7.0
->>>>>>> 72a6a29f
           args:
             - "--operation-mode=WEBHOOK_SERVER"
             - "--fss-name=internal-feature-states.csi.vsphere.vmware.com"
